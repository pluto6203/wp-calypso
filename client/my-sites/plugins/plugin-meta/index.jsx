--- conflicted
+++ resolved
@@ -174,11 +174,7 @@
 					icon="sync"
 					text={ noticeMessage }>
 					<NoticeAction onClick={ this.handlePluginUpdatesMultiSite }>
-<<<<<<< HEAD
 						{ i18n.translate( 'Update to %(newPluginVersion)s', { args: { newPluginVersion: uniq( newVersions ).join( ', ' ) } } ) }
-=======
-						{ i18n.translate( 'Update to %(newPluginVersion)s', { args: { newPluginVersion: this.props.plugin.version } } ) }
->>>>>>> ad3115d4
 					</NoticeAction>
 				</Notice>
 			);
