/**
 * External dependencies
 */
import page from 'page';

/**
 * Internal dependencies
 */
import controller from 'my-sites/controller';
import config from 'config';
import pluginsController from './controller';
import { getSelectedSite } from 'state/ui/selectors';

const nonJetpackRedirectTo = path => ( context, next ) => {
	const site = getSelectedSite( context.store.getState() );

	if ( site.jetpack ) {
		page.redirect( `${ path }/${ site.slug }` );
	}

	next();
};

module.exports = function() {
	if ( config.isEnabled( 'manage/plugins/setup' ) ) {
		page( '/plugins/setup',
			controller.siteSelection,
			pluginsController.setupPlugins
		);

		page( '/plugins/setup/:site',
			controller.siteSelection,
			pluginsController.setupPlugins
		);
	}

	if ( config.isEnabled( 'manage/plugins' ) ) {
		page( '/plugins/browse/:category/:site',
			controller.siteSelection,
			controller.navigation,
			pluginsController.browsePlugins
		);

		page( '/plugins/browse/:siteOrCategory?',
			controller.siteSelection,
			controller.navigation,
			pluginsController.browsePlugins
		);

		page( '/plugins/category/:category/:site_id',
			controller.siteSelection,
			controller.navigation,
			nonJetpackRedirectTo( '/plugins' ),
			pluginsController.plugin,
		);

		page( '/plugins',
			controller.siteSelection,
			controller.navigation,
			pluginsController.plugins.bind( null, 'all' ),
			controller.sites
		);

		[ 'active', 'inactive', 'updates' ].forEach( filter => (
			page( `/plugins/${ filter }/:site_id?`,
				controller.siteSelection,
				controller.navigation,
				pluginsController.jetpackCanUpdate.bind( null, filter ),
				pluginsController.plugins.bind( null, filter )
			)
		) );

<<<<<<< HEAD
		[ 'active', 'inactive', 'updates', 'traffic', 'content', 'appearance', 'security' ].forEach( function( filter ) {
			page( '/plugins/' + filter + '/:site_id?', controller.siteSelection, controller.navigation, pluginsController.validateFilters.bind( null, filter ), pluginsController.jetpackCanUpdate.bind( null, filter ), pluginsController.plugins.bind( null, filter ) );
		} );
=======
		page( '/plugins/:plugin/:business_plugin?/:site_id?',
			controller.siteSelection,
			controller.navigation,
			pluginsController.plugin
		);
>>>>>>> e4c5f4d0

		page.exit( '/plugins*',
			pluginsController.resetHistory
		);
	}
};<|MERGE_RESOLUTION|>--- conflicted
+++ resolved
@@ -70,17 +70,11 @@
 			)
 		) );
 
-<<<<<<< HEAD
-		[ 'active', 'inactive', 'updates', 'traffic', 'content', 'appearance', 'security' ].forEach( function( filter ) {
-			page( '/plugins/' + filter + '/:site_id?', controller.siteSelection, controller.navigation, pluginsController.validateFilters.bind( null, filter ), pluginsController.jetpackCanUpdate.bind( null, filter ), pluginsController.plugins.bind( null, filter ) );
-		} );
-=======
 		page( '/plugins/:plugin/:business_plugin?/:site_id?',
 			controller.siteSelection,
 			controller.navigation,
 			pluginsController.plugin
 		);
->>>>>>> e4c5f4d0
 
 		page.exit( '/plugins*',
 			pluginsController.resetHistory
