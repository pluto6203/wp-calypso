--- conflicted
+++ resolved
@@ -7,17 +7,11 @@
  * Internal dependencies
  */
 import dependencyStore from './dependency-store/reducer';
-<<<<<<< HEAD
 import optionalDependencies from './optional-dependencies/reducer';
+import steps from './steps/reducer';
 
 export default combineReducers( {
 	dependencyStore,
 	optionalDependencies,
-=======
-import steps from './steps/reducer';
-
-export default combineReducers( {
-	dependencyStore,
 	steps,
->>>>>>> 28fcf069
 } );