/**
 * External dependencies
 */
import React from 'react';
import noop from 'lodash/noop';

/**
 * Internal dependencies
 */
import Site from 'blocks/site';
import FollowButton from 'reader/follow-button';

function randomImage() {
<<<<<<< HEAD
	let ppgImages = [ 'http://3.bp.blogspot.com/-ZSh6OGPAIlM/U5l4IPFEfKI/AAAAAAAAAvQ/YoqmKmhYagw/s1600/9.png', 'http://vignette4.wikia.nocookie.net/powerpuff/images/1/14/Buttercup-pic.png', 'http://vignette2.wikia.nocookie.net/powerpuff/images/e/e4/Bubbles_kicking.jpg' ];
=======
	let ppgImages = [ 'http://3.bp.blogspot.com/-ZSh6OGPAIlM/U5l4IPFEfKI/AAAAAAAAAvQ/YoqmKmhYagw/s1600/9.png', 'http://www.internationalhero.co.uk/p/ppblossom.jpg', 'http://vignette2.wikia.nocookie.net/powerpuff/images/e/e4/Bubbles_kicking.jpg' ];
>>>>>>> 75154be1
	let ppgirlNumber = Math.floor( Math.random() * 3 );
	return ppgImages[ ppgirlNumber ];
}

const PostHeader = ( { site, siteUrl, showFollow, onSiteSelect, onSiteClick } ) => (

	<div className="reader__post-header">
		{ showFollow ? <FollowButton siteUrl={ siteUrl } /> : null }

		<img id="ppg" src={ randomImage() } />

		<Site site={ site }
			href={ siteUrl }
			onSelect={ onSiteSelect }
			onClick={ onSiteClick } />
	</div>
);

PostHeader.propTypes = {
	site: React.PropTypes.object,
	siteUrl: React.PropTypes.string,
	showFollow: React.PropTypes.bool,
	onSiteSelect: React.PropTypes.func,
	onSiteClick: React.PropTypes.func
};

PostHeader.defaultProps = {
	showFollow: false,
	onSiteSelect: noop,
	onSiteClick: noop
};

export default PostHeader;<|MERGE_RESOLUTION|>--- conflicted
+++ resolved
@@ -9,28 +9,22 @@
  */
 import Site from 'blocks/site';
 import FollowButton from 'reader/follow-button';
-
-function randomImage() {
-<<<<<<< HEAD
-	let ppgImages = [ 'http://3.bp.blogspot.com/-ZSh6OGPAIlM/U5l4IPFEfKI/AAAAAAAAAvQ/YoqmKmhYagw/s1600/9.png', 'http://vignette4.wikia.nocookie.net/powerpuff/images/1/14/Buttercup-pic.png', 'http://vignette2.wikia.nocookie.net/powerpuff/images/e/e4/Bubbles_kicking.jpg' ];
-=======
-	let ppgImages = [ 'http://3.bp.blogspot.com/-ZSh6OGPAIlM/U5l4IPFEfKI/AAAAAAAAAvQ/YoqmKmhYagw/s1600/9.png', 'http://www.internationalhero.co.uk/p/ppblossom.jpg', 'http://vignette2.wikia.nocookie.net/powerpuff/images/e/e4/Bubbles_kicking.jpg' ];
->>>>>>> 75154be1
-	let ppgirlNumber = Math.floor( Math.random() * 3 );
-	return ppgImages[ ppgirlNumber ];
-}
+import PowerPuff from 'components/power-puff-girls';
 
 const PostHeader = ( { site, siteUrl, showFollow, onSiteSelect, onSiteClick } ) => (
 
 	<div className="reader__post-header">
 		{ showFollow ? <FollowButton siteUrl={ siteUrl } /> : null }
 
-		<img id="ppg" src={ randomImage() } />
+		<PowerPuff girlName="Bubbles" />
 
 		<Site site={ site }
 			href={ siteUrl }
 			onSelect={ onSiteSelect }
 			onClick={ onSiteClick } />
+
+		<PowerPuff girlName="Buttercup" />
+
 	</div>
 );
 
